<<<<<<< HEAD
Prostate-MRI_Lesion_Detection, v2.0 (Release date: )
•	DEFINITIONS: AUTHOR(S) NVIDIA Corp. and National Cancer Institute, NIH

•	PROVIDER: the National Cancer Institute (NCI), a participating institute of the 
National Institutes of Health (NIH), and an agency of the United States Government. 

•	SOFTWARE: the machine readable, binary, object code form, 
and the related documentation for the modules of the Prostate-MRI_Lesion_Detection, v2.0 
software package, which is a collection of operators which accept (T2, ADC, and High 
b-value DICOM images) and produce prostate organ and lesion segmentation files 

•	RECIPIENT: the party that downloads the software.

By downloading or otherwise receiving the SOFTWARE, RECIPIENT may 
use and/or redistribute the SOFTWARE, with or without modification, 
subject to RECIPIENT’s agreement to the following terms:

1. THE SOFTWARE SHALL NOT BE USED IN THE TREATMENT OR DIAGNOSIS 
OF HUMAN SUBJECTS.  RECIPIENT is responsible for 
compliance with all laws and regulations applicable to the use 
of the SOFTWARE.

2. THE SOFTWARE is distributed for NON-COMMERCIAL RESEARCH PURPOSES ONLY. RECIPIENT is 
responsible for appropriate-use compliance.

3.	RECIPIENT agrees to acknowledge PROVIDER’s contribution and 
the name of the author of the SOFTWARE in all written publications 
containing any data or information regarding or resulting from use 
of the SOFTWARE. 

4.	THE SOFTWARE IS PROVIDED "AS IS" AND ANY EXPRESS OR IMPLIED 
WARRANTIES, INCLUDING, BUT NOT LIMITED TO, THE IMPLIED WARRANTIES 
OF MERCHANTABILITY, FITNESS FOR A PARTICULAR PURPOSE AND NONINFRINGEMENT 
ARE DISCLAIMED. IN NO EVENT SHALL THE PROVIDER OR THE INDIVIDUAL DEVELOPERS 
BE LIABLE FOR ANY DIRECT, INDIRECT, INCIDENTAL, SPECIAL, EXEMPLARY, OR 
CONSEQUENTIAL DAMAGES (INCLUDING, BUT NOT LIMITED TO, PROCUREMENT OF 
SUBSTITUTE GOODS OR SERVICES; LOSS OF USE, DATA, OR PROFITS; OR BUSINESS 
INTERRUPTION) HOWEVER CAUSED AND ON ANY THEORY OF LIABILITY, WHETHER IN 
CONTRACT, STRICT LIABILITY, OR TORT (INCLUDING NEGLIGENCE OR OTHERWISE) 
ARISING IN ANY WAY OUT OF THE USE OF THIS SOFTWARE, EVEN IF ADVISED OF 
THE POSSIBILITY OF SUCH DAMAGE.  

5.	RECIPIENT agrees not to use any trademarks, service marks, trade names, 
logos or product names of NVIDIA, NCI or NIH to endorse or promote products derived 
from the SOFTWARE without specific, prior and written permission.

6.	For sake of clarity, and not by way of limitation, RECIPIENT may add its 
own copyright statement to its modifications or derivative works of the SOFTWARE 
and may provide additional or different license terms and conditions in its 
sublicenses of modifications or derivative works of the SOFTWARE provided that 
RECIPIENT’s use, reproduction, and distribution of the SOFTWARE otherwise complies 
with the conditions stated in this Agreement. Whenever Recipient distributes or 
redistributes the SOFTWARE, a copy of this Agreement must be included with 
=======
Prostate-MRI_Lesion_Detection, v2.0 (Release date: August 2, 2023)
•	DEFINITIONS: AUTHOR(S) NVIDIA Corp. and National Cancer Institute, NIH

•	PROVIDER: the National Cancer Institute (NCI), a participating institute of the
National Institutes of Health (NIH), and an agency of the United States Government.

•	SOFTWARE: the machine readable, binary, object code form,
and the related documentation for the modules of the Prostate-MRI_Lesion_Detection, v2.0
software package, which is a collection of operators which accept (T2, ADC, and High
b-value DICOM images) and produce prostate organ and lesion segmentation files

•	RECIPIENT: the party that downloads the software.

By downloading or otherwise receiving the SOFTWARE, RECIPIENT may
use and/or redistribute the SOFTWARE, with or without modification,
subject to RECIPIENT’s agreement to the following terms:

1. THE SOFTWARE SHALL NOT BE USED IN THE TREATMENT OR DIAGNOSIS
OF HUMAN SUBJECTS.  RECIPIENT is responsible for
compliance with all laws and regulations applicable to the use
of the SOFTWARE.

2. THE SOFTWARE is distributed for NON-COMMERCIAL RESEARCH PURPOSES ONLY. RECIPIENT is
responsible for appropriate-use compliance.

3.	RECIPIENT agrees to acknowledge PROVIDER’s contribution and
the name of the author of the SOFTWARE in all written publications
containing any data or information regarding or resulting from use
of the SOFTWARE.

4.	THE SOFTWARE IS PROVIDED "AS IS" AND ANY EXPRESS OR IMPLIED
WARRANTIES, INCLUDING, BUT NOT LIMITED TO, THE IMPLIED WARRANTIES
OF MERCHANTABILITY, FITNESS FOR A PARTICULAR PURPOSE AND NONINFRINGEMENT
ARE DISCLAIMED. IN NO EVENT SHALL THE PROVIDER OR THE INDIVIDUAL DEVELOPERS
BE LIABLE FOR ANY DIRECT, INDIRECT, INCIDENTAL, SPECIAL, EXEMPLARY, OR
CONSEQUENTIAL DAMAGES (INCLUDING, BUT NOT LIMITED TO, PROCUREMENT OF
SUBSTITUTE GOODS OR SERVICES; LOSS OF USE, DATA, OR PROFITS; OR BUSINESS
INTERRUPTION) HOWEVER CAUSED AND ON ANY THEORY OF LIABILITY, WHETHER IN
CONTRACT, STRICT LIABILITY, OR TORT (INCLUDING NEGLIGENCE OR OTHERWISE)
ARISING IN ANY WAY OUT OF THE USE OF THIS SOFTWARE, EVEN IF ADVISED OF
THE POSSIBILITY OF SUCH DAMAGE.

5.	RECIPIENT agrees not to use any trademarks, service marks, trade names,
logos or product names of NVIDIA, NCI or NIH to endorse or promote products derived
from the SOFTWARE without specific, prior and written permission.

6.	For sake of clarity, and not by way of limitation, RECIPIENT may add its
own copyright statement to its modifications or derivative works of the SOFTWARE
and may provide additional or different license terms and conditions in its
sublicenses of modifications or derivative works of the SOFTWARE provided that
RECIPIENT’s use, reproduction, and distribution of the SOFTWARE otherwise complies
with the conditions stated in this Agreement. Whenever Recipient distributes or
redistributes the SOFTWARE, a copy of this Agreement must be included with
>>>>>>> a8c9939e
each copy of the SOFTWARE.<|MERGE_RESOLUTION|>--- conflicted
+++ resolved
@@ -1,110 +1,54 @@
-<<<<<<< HEAD
-Prostate-MRI_Lesion_Detection, v2.0 (Release date: )
-•	DEFINITIONS: AUTHOR(S) NVIDIA Corp. and National Cancer Institute, NIH
-
-•	PROVIDER: the National Cancer Institute (NCI), a participating institute of the 
-National Institutes of Health (NIH), and an agency of the United States Government. 
-
-•	SOFTWARE: the machine readable, binary, object code form, 
-and the related documentation for the modules of the Prostate-MRI_Lesion_Detection, v2.0 
-software package, which is a collection of operators which accept (T2, ADC, and High 
-b-value DICOM images) and produce prostate organ and lesion segmentation files 
-
-•	RECIPIENT: the party that downloads the software.
-
-By downloading or otherwise receiving the SOFTWARE, RECIPIENT may 
-use and/or redistribute the SOFTWARE, with or without modification, 
-subject to RECIPIENT’s agreement to the following terms:
-
-1. THE SOFTWARE SHALL NOT BE USED IN THE TREATMENT OR DIAGNOSIS 
-OF HUMAN SUBJECTS.  RECIPIENT is responsible for 
-compliance with all laws and regulations applicable to the use 
-of the SOFTWARE.
-
-2. THE SOFTWARE is distributed for NON-COMMERCIAL RESEARCH PURPOSES ONLY. RECIPIENT is 
-responsible for appropriate-use compliance.
-
-3.	RECIPIENT agrees to acknowledge PROVIDER’s contribution and 
-the name of the author of the SOFTWARE in all written publications 
-containing any data or information regarding or resulting from use 
-of the SOFTWARE. 
-
-4.	THE SOFTWARE IS PROVIDED "AS IS" AND ANY EXPRESS OR IMPLIED 
-WARRANTIES, INCLUDING, BUT NOT LIMITED TO, THE IMPLIED WARRANTIES 
-OF MERCHANTABILITY, FITNESS FOR A PARTICULAR PURPOSE AND NONINFRINGEMENT 
-ARE DISCLAIMED. IN NO EVENT SHALL THE PROVIDER OR THE INDIVIDUAL DEVELOPERS 
-BE LIABLE FOR ANY DIRECT, INDIRECT, INCIDENTAL, SPECIAL, EXEMPLARY, OR 
-CONSEQUENTIAL DAMAGES (INCLUDING, BUT NOT LIMITED TO, PROCUREMENT OF 
-SUBSTITUTE GOODS OR SERVICES; LOSS OF USE, DATA, OR PROFITS; OR BUSINESS 
-INTERRUPTION) HOWEVER CAUSED AND ON ANY THEORY OF LIABILITY, WHETHER IN 
-CONTRACT, STRICT LIABILITY, OR TORT (INCLUDING NEGLIGENCE OR OTHERWISE) 
-ARISING IN ANY WAY OUT OF THE USE OF THIS SOFTWARE, EVEN IF ADVISED OF 
-THE POSSIBILITY OF SUCH DAMAGE.  
-
-5.	RECIPIENT agrees not to use any trademarks, service marks, trade names, 
-logos or product names of NVIDIA, NCI or NIH to endorse or promote products derived 
-from the SOFTWARE without specific, prior and written permission.
-
-6.	For sake of clarity, and not by way of limitation, RECIPIENT may add its 
-own copyright statement to its modifications or derivative works of the SOFTWARE 
-and may provide additional or different license terms and conditions in its 
-sublicenses of modifications or derivative works of the SOFTWARE provided that 
-RECIPIENT’s use, reproduction, and distribution of the SOFTWARE otherwise complies 
-with the conditions stated in this Agreement. Whenever Recipient distributes or 
-redistributes the SOFTWARE, a copy of this Agreement must be included with 
-=======
-Prostate-MRI_Lesion_Detection, v2.0 (Release date: August 2, 2023)
-•	DEFINITIONS: AUTHOR(S) NVIDIA Corp. and National Cancer Institute, NIH
-
-•	PROVIDER: the National Cancer Institute (NCI), a participating institute of the
-National Institutes of Health (NIH), and an agency of the United States Government.
-
-•	SOFTWARE: the machine readable, binary, object code form,
-and the related documentation for the modules of the Prostate-MRI_Lesion_Detection, v2.0
-software package, which is a collection of operators which accept (T2, ADC, and High
-b-value DICOM images) and produce prostate organ and lesion segmentation files
-
-•	RECIPIENT: the party that downloads the software.
-
-By downloading or otherwise receiving the SOFTWARE, RECIPIENT may
-use and/or redistribute the SOFTWARE, with or without modification,
-subject to RECIPIENT’s agreement to the following terms:
-
-1. THE SOFTWARE SHALL NOT BE USED IN THE TREATMENT OR DIAGNOSIS
-OF HUMAN SUBJECTS.  RECIPIENT is responsible for
-compliance with all laws and regulations applicable to the use
-of the SOFTWARE.
-
-2. THE SOFTWARE is distributed for NON-COMMERCIAL RESEARCH PURPOSES ONLY. RECIPIENT is
-responsible for appropriate-use compliance.
-
-3.	RECIPIENT agrees to acknowledge PROVIDER’s contribution and
-the name of the author of the SOFTWARE in all written publications
-containing any data or information regarding or resulting from use
-of the SOFTWARE.
-
-4.	THE SOFTWARE IS PROVIDED "AS IS" AND ANY EXPRESS OR IMPLIED
-WARRANTIES, INCLUDING, BUT NOT LIMITED TO, THE IMPLIED WARRANTIES
-OF MERCHANTABILITY, FITNESS FOR A PARTICULAR PURPOSE AND NONINFRINGEMENT
-ARE DISCLAIMED. IN NO EVENT SHALL THE PROVIDER OR THE INDIVIDUAL DEVELOPERS
-BE LIABLE FOR ANY DIRECT, INDIRECT, INCIDENTAL, SPECIAL, EXEMPLARY, OR
-CONSEQUENTIAL DAMAGES (INCLUDING, BUT NOT LIMITED TO, PROCUREMENT OF
-SUBSTITUTE GOODS OR SERVICES; LOSS OF USE, DATA, OR PROFITS; OR BUSINESS
-INTERRUPTION) HOWEVER CAUSED AND ON ANY THEORY OF LIABILITY, WHETHER IN
-CONTRACT, STRICT LIABILITY, OR TORT (INCLUDING NEGLIGENCE OR OTHERWISE)
-ARISING IN ANY WAY OUT OF THE USE OF THIS SOFTWARE, EVEN IF ADVISED OF
-THE POSSIBILITY OF SUCH DAMAGE.
-
-5.	RECIPIENT agrees not to use any trademarks, service marks, trade names,
-logos or product names of NVIDIA, NCI or NIH to endorse or promote products derived
-from the SOFTWARE without specific, prior and written permission.
-
-6.	For sake of clarity, and not by way of limitation, RECIPIENT may add its
-own copyright statement to its modifications or derivative works of the SOFTWARE
-and may provide additional or different license terms and conditions in its
-sublicenses of modifications or derivative works of the SOFTWARE provided that
-RECIPIENT’s use, reproduction, and distribution of the SOFTWARE otherwise complies
-with the conditions stated in this Agreement. Whenever Recipient distributes or
-redistributes the SOFTWARE, a copy of this Agreement must be included with
->>>>>>> a8c9939e
-each copy of the SOFTWARE.+Prostate-MRI_Lesion_Detection, v2.0 (Release date: August 2, 2023)
+•	DEFINITIONS: AUTHOR(S) NVIDIA Corp. and National Cancer Institute, NIH
+
+•	PROVIDER: the National Cancer Institute (NCI), a participating institute of the
+National Institutes of Health (NIH), and an agency of the United States Government.
+
+•	SOFTWARE: the machine readable, binary, object code form,
+and the related documentation for the modules of the Prostate-MRI_Lesion_Detection, v2.0
+software package, which is a collection of operators which accept (T2, ADC, and High
+b-value DICOM images) and produce prostate organ and lesion segmentation files
+
+•	RECIPIENT: the party that downloads the software.
+
+By downloading or otherwise receiving the SOFTWARE, RECIPIENT may
+use and/or redistribute the SOFTWARE, with or without modification,
+subject to RECIPIENT’s agreement to the following terms:
+
+1. THE SOFTWARE SHALL NOT BE USED IN THE TREATMENT OR DIAGNOSIS
+OF HUMAN SUBJECTS.  RECIPIENT is responsible for
+compliance with all laws and regulations applicable to the use
+of the SOFTWARE.
+
+2. THE SOFTWARE is distributed for NON-COMMERCIAL RESEARCH PURPOSES ONLY. RECIPIENT is
+responsible for appropriate-use compliance.
+
+3.	RECIPIENT agrees to acknowledge PROVIDER’s contribution and
+the name of the author of the SOFTWARE in all written publications
+containing any data or information regarding or resulting from use
+of the SOFTWARE.
+
+4.	THE SOFTWARE IS PROVIDED "AS IS" AND ANY EXPRESS OR IMPLIED
+WARRANTIES, INCLUDING, BUT NOT LIMITED TO, THE IMPLIED WARRANTIES
+OF MERCHANTABILITY, FITNESS FOR A PARTICULAR PURPOSE AND NONINFRINGEMENT
+ARE DISCLAIMED. IN NO EVENT SHALL THE PROVIDER OR THE INDIVIDUAL DEVELOPERS
+BE LIABLE FOR ANY DIRECT, INDIRECT, INCIDENTAL, SPECIAL, EXEMPLARY, OR
+CONSEQUENTIAL DAMAGES (INCLUDING, BUT NOT LIMITED TO, PROCUREMENT OF
+SUBSTITUTE GOODS OR SERVICES; LOSS OF USE, DATA, OR PROFITS; OR BUSINESS
+INTERRUPTION) HOWEVER CAUSED AND ON ANY THEORY OF LIABILITY, WHETHER IN
+CONTRACT, STRICT LIABILITY, OR TORT (INCLUDING NEGLIGENCE OR OTHERWISE)
+ARISING IN ANY WAY OUT OF THE USE OF THIS SOFTWARE, EVEN IF ADVISED OF
+THE POSSIBILITY OF SUCH DAMAGE.
+
+5.	RECIPIENT agrees not to use any trademarks, service marks, trade names,
+logos or product names of NVIDIA, NCI or NIH to endorse or promote products derived
+from the SOFTWARE without specific, prior and written permission.
+
+6.	For sake of clarity, and not by way of limitation, RECIPIENT may add its
+own copyright statement to its modifications or derivative works of the SOFTWARE
+and may provide additional or different license terms and conditions in its
+sublicenses of modifications or derivative works of the SOFTWARE provided that
+RECIPIENT’s use, reproduction, and distribution of the SOFTWARE otherwise complies
+with the conditions stated in this Agreement. Whenever Recipient distributes or
+redistributes the SOFTWARE, a copy of this Agreement must be included with
+each copy of the SOFTWARE.