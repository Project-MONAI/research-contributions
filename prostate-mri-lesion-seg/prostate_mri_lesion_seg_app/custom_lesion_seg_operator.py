--- conflicted
+++ resolved
@@ -230,12 +230,8 @@
 class CustomProstateLesionSegOperator(Operator):
     """Performs Prostate Lesion segmentation with a 3D image converted from a mp-DICOM MRI series."""
 
-<<<<<<< HEAD
     def __init__(self, model_name: Optional[str] = "", model_path: Optional[str] = ""):
-
-=======
-    def __init__(self, model_name: Optional[str] = ""):
->>>>>>> a8c9939e
+        
         self.logger = logging.getLogger("{}.{}".format(__name__, type(self).__name__))
         super().__init__()
 
