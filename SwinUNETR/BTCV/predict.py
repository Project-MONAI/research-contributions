import os
import glob
import shutil
import torch
import argparse
import cv2
import mediapy
import numpy as np
from skimage import color, img_as_ubyte
from monai import transforms, data
from swinunetr import SwinUnetrModelForInference, SwinUnetrConfig

parser = argparse.ArgumentParser(description='Swin UNETR segmentation pipeline')
parser.add_argument('--device', type=str, default='cuda' if torch.cuda.is_available() else 'cpu', help='device for model - cpu/gpu')
parser.add_argument('--a_min', default=-175.0, type=float, help='a_min in ScaleIntensityRanged')
parser.add_argument('--a_max', default=250.0, type=float, help='a_max in ScaleIntensityRanged')
parser.add_argument('--b_min', default=0.0, type=float, help='b_min in ScaleIntensityRanged')
parser.add_argument('--b_max', default=1.0, type=float, help='b_max in ScaleIntensityRanged')
parser.add_argument('--infer_overlap', default=0.5, type=float, help='sliding window inference overlap')
parser.add_argument('--space_x', default=1.5, type=float, help='spacing in x direction')
parser.add_argument('--space_y', default=1.5, type=float, help='spacing in y direction')
parser.add_argument('--space_z', default=2.0, type=float, help='spacing in z direction')
parser.add_argument('--roi_x', default=96, type=int, help='roi size in x direction')
parser.add_argument('--roi_y', default=96, type=int, help='roi size in y direction')
parser.add_argument('--roi_z', default=96, type=int, help='roi size in z direction')
parser.add_argument('--last_n_frames', default=64, type=int, help='Limit the frames inference. -1 for all frames.')
args = parser.parse_args()

ffmpeg_path = shutil.which('ffmpeg')
mediapy.set_ffmpeg(ffmpeg_path)

model = SwinUnetrModelForInference.from_pretrained('darragh/swinunetr-btcv-tiny')
model.eval()
model.to(args.device)

test_files = glob.glob('dataset/imagesSampleTs/*.nii.gz')
test_files = [{'image': f} for f in test_files]

test_transform = transforms.Compose(
    [
        transforms.LoadImaged(keys=["image"]),
        transforms.AddChanneld(keys=["image"]),
        transforms.Spacingd(keys="image",
                            pixdim=(args.space_x, args.space_y, args.space_z),
                            mode="bilinear"),
        transforms.ScaleIntensityRanged(keys=["image"],
                                        a_min=args.a_min,
                                        a_max=args.a_max,
                                        b_min=args.b_min,
                                        b_max=args.b_max,
                                        clip=True),
        #transforms.Resized(keys=["image"], spatial_size = (256,256,-1)),
        transforms.ToTensord(keys=["image"]),
    ])

test_ds = test_transform(test_files)
test_loader = data.DataLoader(test_ds,
                             batch_size=1,
                             shuffle=False)

for i, batch in enumerate(test_loader):

    tst_inputs = batch["image"]
    if args.last_n_frames>0:
        tst_inputs = tst_inputs[:,:,:,:,-args.last_n_frames:]

    with torch.no_grad():
        outputs = model(tst_inputs,
                            (args.roi_x,
                             args.roi_y,
                             args.roi_z),
                            8,
                            overlap=args.infer_overlap,
                            mode="gaussian")

    tst_outputs = torch.softmax(outputs.logits, 1)
    tst_outputs = torch.argmax(tst_outputs, axis=1)

    fnames = batch['image_meta_dict']['filename_or_obj']

    # Write frames to video
    
    for fname, inp, outp in zip(fnames, tst_inputs, tst_outputs):

        dicom_name = fname.split('/')[-1]
        video_name = f'videos/{dicom_name}.mp4'
<<<<<<< HEAD
        frames = []
=======

        writer = imageio.get_writer(video_name,
                                    fps = 4,
                                    codec='mjpeg',
                                    quality=10,
                                    pixelformat='yuvj444p')

>>>>>>> aeea34d0
        for idx in range(inp.shape[-1]):
            # Segmentation
            seg = outp[:,:,idx].numpy().astype(np.uint8)
            # Input dicom frame
            img = (inp[0,:,:,idx]*255).numpy().astype(np.uint8)
            img = cv2.cvtColor(img,cv2.COLOR_GRAY2RGB)
            frame = color.label2rgb(seg,img, bg_label = 0)
            frame = img_as_ubyte(frame)
            frame = np.concatenate((img, frame), 1)
            frames.append(frame)
        mediapy.write_video(video_name, frames, fps=4)


<|MERGE_RESOLUTION|>--- conflicted
+++ resolved
@@ -84,17 +84,7 @@
 
         dicom_name = fname.split('/')[-1]
         video_name = f'videos/{dicom_name}.mp4'
-<<<<<<< HEAD
         frames = []
-=======
-
-        writer = imageio.get_writer(video_name,
-                                    fps = 4,
-                                    codec='mjpeg',
-                                    quality=10,
-                                    pixelformat='yuvj444p')
-
->>>>>>> aeea34d0
         for idx in range(inp.shape[-1]):
             # Segmentation
             seg = outp[:,:,idx].numpy().astype(np.uint8)
@@ -105,6 +95,4 @@
             frame = img_as_ubyte(frame)
             frame = np.concatenate((img, frame), 1)
             frames.append(frame)
-        mediapy.write_video(video_name, frames, fps=4)
-
-
+        mediapy.write_video(video_name, frames, fps=4)