--- conflicted
+++ resolved
@@ -83,10 +83,6 @@
                     else:
                         self.cfg[f"{key}#transforms#{idx}"] = deepcopy(mr_intensity_transform)
 
-<<<<<<< HEAD
-
-=======
->>>>>>> 80d21a17
         override_params = _update_args(**override)
         for k, v in override_params.items():
             self.cfg[k] = v
