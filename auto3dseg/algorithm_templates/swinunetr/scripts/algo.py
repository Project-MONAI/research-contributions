--- conflicted
+++ resolved
@@ -28,10 +28,6 @@
     for d in range(torch.cuda.device_count()):
         available_mem_visible_gpus.append(torch.cuda.mem_get_info(device=d)[0])
     return available_mem_visible_gpus
-<<<<<<< HEAD
-=======
-
->>>>>>> 80c832ee
 
 class SwinunetrAlgo(BundleAlgo):
     def fill_template_config(self, data_stats_file, output_path, **kwargs):
@@ -297,7 +293,6 @@
                 cmd += f"--num_images_per_batch {num_images_per_batch} "
                 cmd += f"--num_sw_batch_size {num_sw_batch_size} "
                 cmd += f"--validation_data_device {validation_data_device}"
-<<<<<<< HEAD
                 _ = subprocess.run(cmd.split(), check=True)
             except BaseException:	
                 print("[error] OOM")	
@@ -306,18 +301,6 @@
                     * float(num_sw_batch_size)	
                     * device_factor	
                 )
-=======
-                _ = subprocess.run(cmd.split(), env=ps_environ, check=True)
-            except RuntimeError as e:
-                if "out of memory" in str(e):
-                    return (
-                        float(num_images_per_batch)
-                        * float(num_sw_batch_size)
-                        * device_factor
-                    )
-                else:
-                    raise(e)
->>>>>>> 80c832ee
 
             value = (
                 -1.0
