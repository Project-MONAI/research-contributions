--- conflicted
+++ resolved
@@ -5,8 +5,6 @@
 data_list_file_path: null
 fold: 0
 
-<<<<<<< HEAD
-=======
 transforms:
   resample_to_spacing: "$@training#resample_to_spacing"
   lazy_resampling: false
@@ -14,29 +12,20 @@
 cache_rate: 0
 train_cache_rate: "$@cache_rate"
 validate_cache_rate: "$@cache_rate"
->>>>>>> c5e5d9a8
 show_cache_progress: false
 
 training:
   # hyper-parameters
   amp: true
-<<<<<<< HEAD
-=======
-  auto_scale_allowed : true
->>>>>>> c5e5d9a8
+  auto_scale_allowed: true
   input_channels: null
   learning_rate: 0.2
   log_output_file: "$@bundle_root + '/model_fold' + str(@fold) + '/training.log'"
   num_images_per_batch: 2
   num_epochs: 200
   num_epochs_per_validation: 2
-<<<<<<< HEAD
-  num_patches_per_image: 4
-  num_patches_per_iter: 2
-=======
   num_patches_per_image: 1
   num_patches_per_iter: 1
->>>>>>> c5e5d9a8
   num_sw_batch_size: "$@training#num_patches_per_iter"
   num_workers: 8
   num_workers_validation: 4
@@ -53,14 +42,6 @@
   valid_at_orig_resolution_at_last: true
   valid_at_orig_resolution_only: false
   
-  adapt_valid_mode: true
-  adapt_valid_progress_percentages: [10, 40, 70]
-  adapt_valid_num_epochs_per_validation: [2, 4, 2]
-
-  early_stop_mode: true
-  early_stop_delta: 0
-  early_stop_patience: 20
-
   adapt_valid_mode: true
   adapt_valid_progress_percentages: [10, 40, 70]
   adapt_valid_num_epochs_per_validation: [2, 4, 2]
