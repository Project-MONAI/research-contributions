---
image_key: image
label_key: label
transforms_train:
  _target_: Compose
<<<<<<< HEAD
  lazy_evaluation: "$@training#transforms#lazy_resampling"
=======
  lazy_evaluation: "$@transforms#lazy_resampling"
>>>>>>> c5e5d9a8
  override_keys: ["@image_key", "@label_key"]
  overrides:
    mode: [bilinear, nearest]
    padding_mode: [border, border]
    dtype: "$torch.float32"
  verbose: false
  transforms:
  - _target_: LoadImaged
    keys: ["@image_key", "@label_key"]
    image_only: true
  - _target_: EnsureChannelFirstd
    keys: ["@image_key", "@label_key"]
  - PLACEHOLDER_INTENSITY_NORMALIZATION
  - _target_: Orientationd
    keys: ["@image_key", "@label_key"]
    axcodes: RAS
  - _target_: Spacingd
    keys: ["@image_key", "@label_key"]
    pixdim: "$@training#transforms#resample_to_spacing"
    mode: [bilinear, nearest]
    align_corners: [true, true]
  - _target_: CastToTyped
    keys: ["@image_key", "@label_key"]
    dtype: ["$torch.float32", "$torch.float32"]
  - _target_: EnsureTyped
    keys: ["@image_key", "@label_key"]
    track_meta: true
  - _target_: SpatialPadd
    keys: ["@image_key", "@label_key"]
    spatial_size: "@training#patch_size"
    mode: [constant, constant]

  - _target_: IdentityD  # make the label uptodate (the next transform requires label_key input)
    keys: ["@label_key"]

  # data augmentation
  - _target_: RandCropByLabelClassesd
    keys: ["@image_key", "@label_key"]
    label_key: "@label_key"
    num_classes: "@training#output_classes"
    spatial_size: "@training#patch_size"
    num_samples: "@training#num_patches_per_image"
    warn: false
  - _target_: RandRotated
    keys: ["@image_key", "@label_key"]
    range_x: 0.3
    range_y: 0.3
    range_z: 0.3
    mode: [bilinear, nearest]
    prob: 0.2
  - _target_: RandZoomd
    keys: ["@image_key", "@label_key"]
    min_zoom: 0.8
    max_zoom: 1.2
    mode: [trilinear, nearest]
    prob: 0.16

  - _target_: IdentityD   # make image up-to-date, before this line the cropping hasn't been applied
    keys: ["@image_key"]

  - _target_: RandGaussianSmoothd
    keys: "@image_key"
    sigma_x: [0.5, 1.15]
    sigma_y: [0.5, 1.15]
    sigma_z: [0.5, 1.15]
    prob: 0.15
  - _target_: RandScaleIntensityd
    keys: "@image_key"
    factors: 0.3
    prob: 0.5
  - _target_: RandShiftIntensityd
    keys: "@image_key"
    offsets: 0.1
    prob: 0.5
  - _target_: RandGaussianNoised
    keys: "@image_key"
    std: 0.01
    prob: 0.15
  - _target_: RandFlipd
    keys: ["@image_key", "@label_key"]
    spatial_axis: 0
    prob: 0.5
  - _target_: RandFlipd
    keys: ["@image_key", "@label_key"]
    spatial_axis: 1
    prob: 0.5
  - _target_: RandFlipd
    keys: ["@image_key", "@label_key"]
    spatial_axis: 2
    prob: 0.5<|MERGE_RESOLUTION|>--- conflicted
+++ resolved
@@ -3,11 +3,7 @@
 label_key: label
 transforms_train:
   _target_: Compose
-<<<<<<< HEAD
-  lazy_evaluation: "$@training#transforms#lazy_resampling"
-=======
   lazy_evaluation: "$@transforms#lazy_resampling"
->>>>>>> c5e5d9a8
   override_keys: ["@image_key", "@label_key"]
   overrides:
     mode: [bilinear, nearest]
