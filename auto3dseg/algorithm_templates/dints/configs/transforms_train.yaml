--- conflicted
+++ resolved
@@ -3,23 +3,14 @@
 label_key: label
 transforms_train:
   _target_: Compose
-<<<<<<< HEAD
   lazy_evaluation: true
-=======
-  lazy_evaluation: "$@training#transforms#lazy_resampling"
->>>>>>> 0333d071
   override_keys: ["@image_key", "@label_key"]
   overrides:
     mode: [bilinear, nearest]
     padding_mode: [border, border]
-<<<<<<< HEAD
     # device: "cuda"
     dtype: "$torch.float32"
   verbose: false  # whether to print more pending operations info
-=======
-    dtype: "$torch.float32"
-  verbose: false
->>>>>>> 0333d071
   transforms:
   - _target_: LoadImaged
     keys: ["@image_key", "@label_key"]
