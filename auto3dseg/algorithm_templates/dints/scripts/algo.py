# Copyright (c) MONAI Consortium
# Licensed under the Apache License, Version 2.0 (the "License");
# you may not use this file except in compliance with the License.
# You may obtain a copy of the License at
#     http://www.apache.org/licenses/LICENSE-2.0
# Unless required by applicable law or agreed to in writing, software
# distributed under the License is distributed on an "AS IS" BASIS,
# WITHOUT WARRANTIES OR CONDITIONS OF ANY KIND, either express or implied.
# See the License for the specific language governing permissions and
# limitations under the License.

import os
from copy import deepcopy

from monai.apps.auto3dseg import BundleAlgo
from monai.bundle import ConfigParser
from monai.apps.utils import get_logger

import subprocess

logger = get_logger(module_name=__name__)

class DintsAlgo(BundleAlgo):
    def fill_template_config(self, data_stats_file, output_path, **kwargs):
        """
        Fill the freshly copied config templates

        Args:
            data_stats_file: the stats report from DataAnalyzer in yaml format
            output_path: the root folder to scripts/configs directories.
            kwargs: parameters to override the config writing and ``fill_without_datastats``
                a on/off switch to either use the data_stats_file to fill the template or
                load it directly from the self.fill_records
        """
        if kwargs.pop('fill_without_datastats', True):
            if data_stats_file is None:
                return
            data_stats = ConfigParser(globals=False)
            if os.path.exists(str(data_stats_file)):
                data_stats.read_config(str(data_stats_file))
            else:
                data_stats.update(data_stats_file)

            data_src_cfg = ConfigParser(globals=False)
            if self.data_list_file is not None and os.path.exists(str(self.data_list_file)):
                data_src_cfg.read_config(self.data_list_file)

            hyper_parameters = {"bundle_root": output_path}
            hyper_parameters_search = {"bundle_root": output_path}
            network = {}  # no change on network.yaml in segresnet2d
            network_search = {}
            transforms_train = {}
            transforms_validate = {}
            transforms_infer = {}

            patch_size = [128, 128, 96]
            max_shape = data_stats["stats_summary#image_stats#shape#max"]
            patch_size = [
                max(32, shape_k // 32 * 32) if shape_k < p_k else p_k for p_k, shape_k in zip(patch_size, max_shape)
            ]

            input_channels = data_stats["stats_summary#image_stats#channels#max"]
            output_classes = len(data_stats["stats_summary#label_stats#labels"])

<<<<<<< HEAD
            
            hyper_parameters.update({"data_file_base_dir": os.path.abspath(data_src_cfg["dataroot"])})
            hyper_parameters.update({"data_list_file_path": os.path.abspath(data_src_cfg["datalist"])})

            hyper_parameters.update({"training#patch_size": patch_size})
            hyper_parameters.update({"training#patch_size_valid": patch_size})
=======
            hyper_parameters.update({"training#bundle_root": output_path})

            hyper_parameters.update({"training#patch_size": patch_size})
            hyper_parameters.update({"training#patch_size_valid": patch_size})
            hyper_parameters.update({"training#data_file_base_dir": os.path.abspath(data_src_cfg["dataroot"])})
            hyper_parameters.update({"training#data_list_file_path": os.path.abspath(data_src_cfg["datalist"])})
>>>>>>> f445669c
            hyper_parameters.update({"training#input_channels": input_channels})
            hyper_parameters.update({"training#output_classes": output_classes})

            hyper_parameters_search.update({"searching#patch_size": patch_size})
            hyper_parameters_search.update({"searching#patch_size_valid": patch_size})
<<<<<<< HEAD
=======
            hyper_parameters_search.update({"searching#data_file_base_dir": os.path.abspath(data_src_cfg["dataroot"])})
            hyper_parameters_search.update({"searching#data_list_file_path": os.path.abspath(data_src_cfg["datalist"])})
>>>>>>> f445669c
            hyper_parameters_search.update({"searching#input_channels": input_channels})
            hyper_parameters_search.update({"searching#output_classes": output_classes})

            modality = data_src_cfg.get("modality", "ct").lower()
            spacing = data_stats["stats_summary#image_stats#spacing#median"]

            intensity_upper_bound = float(data_stats["stats_summary#image_foreground_stats#intensity#percentile_99_5"])
            intensity_lower_bound = float(data_stats["stats_summary#image_foreground_stats#intensity#percentile_00_5"])

            ct_intensity_xform = {
                "_target_": "Compose",
                "transforms": [
                    {
                        "_target_": "ScaleIntensityRanged",
                        "keys": "@image_key",
                        "a_min": intensity_lower_bound,
                        "a_max": intensity_upper_bound,
                        "b_min": 0.0,
                        "b_max": 1.0,
                        "clip": True,
                    },
                    {"_target_": "CropForegroundd", "keys": ["@image_key", "@label_key"], "source_key": "@image_key"},
                ],
            }

            mr_intensity_transform = {
                "_target_": "NormalizeIntensityd",
                "keys": "@image_key",
                "nonzero": True,
                "channel_wise": True,
            }



            transforms_train.update({'transforms_train#transforms#3#pixdim': spacing})
            transforms_validate.update({'transforms_validate#transforms#3#pixdim': spacing})
            transforms_infer.update({'transforms_infer#transforms#3#pixdim': spacing})

            if modality.startswith("ct"):
                transforms_train.update({'transforms_train#transforms#5': ct_intensity_xform})
                transforms_validate.update({'transforms_validate#transforms#5': ct_intensity_xform})
                transforms_infer.update({'transforms_infer#transforms#5': ct_intensity_xform})
            else:
                transforms_train.update({'transforms_train#transforms#5': mr_intensity_transform})
                transforms_validate.update({'transforms_validate#transforms#5': mr_intensity_transform})
                transforms_infer.update({'transforms_infer#transforms#5': mr_intensity_transform})


            fill_records = {
                'hyper_parameters.yaml': hyper_parameters,
                'hyper_parameters_search.yaml': hyper_parameters_search,
                'network.yaml': network,
                'network_search.yaml': network_search,
                'transforms_train.yaml': transforms_train,
                'transforms_validate.yaml': transforms_validate,
                'transforms_infer.yaml': transforms_infer
                }
        else:
            fill_records = self.fill_records

        for yaml_file, yaml_contents in fill_records.items():
            file_path = os.path.join(output_path, 'configs', yaml_file)

            parser = ConfigParser(globals=False)
            parser.read_config(file_path)
            for k, v in yaml_contents.items():
                if k in kwargs:
                    parser[k] = kwargs[k]
                else:
                    parser[k] = deepcopy(v)  # some values are dicts
            ConfigParser.export_config_file(parser.get(), file_path, fmt="yaml", default_flow_style=None)

        return fill_records

    def train(self, train_params=None):
        """
        Load the run function in the training script of each model. Training parameter is predefined by the
        algo_config.yaml file, which is pre-filled by the fill_template_config function in the same instance.

        Args:
            train_params:  to specify the devices using a list of integers: ``{"CUDA_VISIBLE_DEVICES": [1,2,3]}``.
        """
        # searching
        dints_search_params = {}
        for k, v in train_params.items():
            if k == "CUDA_VISIBLE_DEVICES":
                dints_search_params.update({k:v})
            else:
                dints_search_params.update({"searching#"+k: v})
        cmd, devices_info = self._create_cmd(dints_search_params)
        cmd_search = cmd.replace('train.py', 'search.py')
        self._run_cmd(cmd_search, devices_info)

        dints_train_params = {}
        for k, v in train_params.items():
            if k == "CUDA_VISIBLE_DEVICES":
                dints_train_params.update({k: v})
            else:
                dints_train_params.update({"training#"+k: v})
        cmd, devices_info = self._create_cmd(dints_train_params)
        return self._run_cmd(cmd, devices_info)

if __name__ == "__main__":
    from monai.utils import optional_import

    fire, _ = optional_import("fire")
    fire.Fire({"DintsAlgo": DintsAlgo})<|MERGE_RESOLUTION|>--- conflicted
+++ resolved
@@ -16,6 +16,9 @@
 from monai.bundle import ConfigParser
 from monai.apps.utils import get_logger
 
+import subprocess
+
+logger = get_logger(module_name=__name__)
 import subprocess
 
 logger = get_logger(module_name=__name__)
@@ -62,31 +65,17 @@
             input_channels = data_stats["stats_summary#image_stats#channels#max"]
             output_classes = len(data_stats["stats_summary#label_stats#labels"])
 
-<<<<<<< HEAD
             
             hyper_parameters.update({"data_file_base_dir": os.path.abspath(data_src_cfg["dataroot"])})
             hyper_parameters.update({"data_list_file_path": os.path.abspath(data_src_cfg["datalist"])})
 
             hyper_parameters.update({"training#patch_size": patch_size})
             hyper_parameters.update({"training#patch_size_valid": patch_size})
-=======
-            hyper_parameters.update({"training#bundle_root": output_path})
-
-            hyper_parameters.update({"training#patch_size": patch_size})
-            hyper_parameters.update({"training#patch_size_valid": patch_size})
-            hyper_parameters.update({"training#data_file_base_dir": os.path.abspath(data_src_cfg["dataroot"])})
-            hyper_parameters.update({"training#data_list_file_path": os.path.abspath(data_src_cfg["datalist"])})
->>>>>>> f445669c
             hyper_parameters.update({"training#input_channels": input_channels})
             hyper_parameters.update({"training#output_classes": output_classes})
 
             hyper_parameters_search.update({"searching#patch_size": patch_size})
             hyper_parameters_search.update({"searching#patch_size_valid": patch_size})
-<<<<<<< HEAD
-=======
-            hyper_parameters_search.update({"searching#data_file_base_dir": os.path.abspath(data_src_cfg["dataroot"])})
-            hyper_parameters_search.update({"searching#data_list_file_path": os.path.abspath(data_src_cfg["datalist"])})
->>>>>>> f445669c
             hyper_parameters_search.update({"searching#input_channels": input_channels})
             hyper_parameters_search.update({"searching#output_classes": output_classes})
 
