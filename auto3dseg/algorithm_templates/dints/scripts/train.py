--- conflicted
+++ resolved
@@ -42,6 +42,7 @@
 from monai.data import DataLoader, partition_dataset
 from monai.inferers import sliding_window_inference
 from monai.metrics import compute_dice
+from monai.networks.utils import pytorch_after
 from monai.utils import set_determinism
 try:
     from apex.contrib.clip_grad import clip_grad_norm_
@@ -236,13 +237,6 @@
 
     logging.basicConfig(stream=sys.stdout, level=logging.INFO)
 
-<<<<<<< HEAD
-    if isinstance(config_file, str) and ',' in config_file:
-        config_file = config_file.split(',')
-
-    if hasattr(torch, "set_float32_matmul_precision"):
-        torch.set_float32_matmul_precision("high")
-=======
     # pre-operations
     logger.debug(f"[info] number of GPUs: {torch.cuda.device_count()}")
     if torch.cuda.device_count() > 1:
@@ -263,7 +257,6 @@
         config_file = config_file.split(',')
 
     torch.set_float32_matmul_precision("high")
->>>>>>> c5e5d9a8
 
     _args = _update_args(config_file=config_file, **override)
     config_file_ = _pop_args(_args, "config_file")[0]
@@ -367,25 +360,9 @@
             random_seed,
             float)):
         set_determinism(seed=random_seed)
-<<<<<<< HEAD
 
     CONFIG["handlers"]["file"]["filename"] = log_output_file
     logging.config.dictConfig(CONFIG)
-
-    logger.debug(f"[info] number of GPUs: {torch.cuda.device_count()}")
-    if torch.cuda.device_count() > 1:
-        logging.getLogger("torch.distributed.distributed_c10d").setLevel(
-            logging.WARNING)
-        dist.init_process_group(backend="nccl", init_method="env://")
-        world_size = dist.get_world_size()
-    else:
-        world_size = 1
-    logger.debug(f"[info] world_size: {world_size}")
-=======
-
-    CONFIG["handlers"]["file"]["filename"] = log_output_file
-    logging.config.dictConfig(CONFIG)
->>>>>>> c5e5d9a8
 
     datalist = ConfigParser.load_config_file(data_list_file_path)
 
@@ -446,51 +423,14 @@
             dist.get_rank()]
     logger.debug(f"val_files: {len(val_files)}")
 
-<<<<<<< HEAD
-    train_cache_rate = float(parser.get_parsed_content("training#train_cache_rate"))
-    validate_cache_rate = float(
-        parser.get_parsed_content("training#validate_cache_rate"))
-=======
     train_cache_rate = float(parser.get_parsed_content("train_cache_rate"))
     validate_cache_rate = float(
         parser.get_parsed_content("validate_cache_rate"))
->>>>>>> c5e5d9a8
 
     with warnings.catch_warnings():
         warnings.simplefilter(action="ignore", category=FutureWarning)
         warnings.simplefilter(action="ignore", category=Warning)
 
-<<<<<<< HEAD
-        train_ds = monai.data.CacheDataset(
-            data=train_files * num_epochs_per_validation,
-            transform=train_transforms,
-            cache_rate=train_cache_rate,
-            hash_as_key=True,
-            num_workers=parser.get_parsed_content("training#num_cache_workers"),
-            progress=parser.get_parsed_content("show_cache_progress"))
-        val_ds = monai.data.CacheDataset(
-            data=val_files,
-            transform=val_transforms,
-            cache_rate=validate_cache_rate,
-            hash_as_key=True,
-            num_workers=parser.get_parsed_content("training#num_cache_workers"),
-            progress=parser.get_parsed_content("show_cache_progress"))
-
-    train_loader = DataLoader(
-        train_ds,
-        num_workers=parser.get_parsed_content("training#num_workers"),
-        batch_size=num_images_per_batch,
-        shuffle=True,
-        persistent_workers=True,
-        pin_memory=True)
-    val_loader = DataLoader(
-        val_ds,
-        num_workers=parser.get_parsed_content("training#num_workers_validation"),
-        batch_size=1,
-        shuffle=False,
-        persistent_workers=True,
-        pin_memory=True)
-=======
         if not valid_at_orig_resolution_only:
             train_ds = monai.data.CacheDataset(
                 data=train_files * num_epochs_per_validation,
@@ -533,10 +473,12 @@
             num_workers=4,
             batch_size=1,
             shuffle=False)
->>>>>>> c5e5d9a8
 
     device = torch.device(
         f"cuda:{os.environ['LOCAL_RANK']}") if world_size > 1 else torch.device("cuda:0")
+
+    if world_size > 1:
+        parser["training_network"]["dints_space"]["device"] = device
 
     with io.StringIO() as buffer, contextlib.redirect_stdout(buffer):
         model = parser.get_parsed_content("training_network#network")
@@ -547,12 +489,6 @@
 
     if softmax:
         post_pred = transforms.Compose([transforms.EnsureType(
-<<<<<<< HEAD
-        ), transforms.AsDiscrete(argmax=True, to_onehot=output_classes)])
-    else:
-        post_pred = transforms.Compose([transforms.EnsureType(), transforms.Activations(
-            sigmoid=True), transforms.AsDiscrete(threshold=0.5)])
-=======
         ), transforms.AsDiscrete(argmax=True, to_onehot=None)])
     else:
         post_pred = transforms.Compose([transforms.EnsureType(), transforms.Activations(
@@ -580,7 +516,6 @@
                     keys="pred", threshold=0.5)]
 
         post_transforms = transforms.Compose(post_transforms)
->>>>>>> c5e5d9a8
 
     loss_function = parser.get_parsed_content("training#loss")
 
@@ -591,15 +526,12 @@
     if torch.cuda.device_count() == 1 or dist.get_rank() == 0:
         logger.debug(f"num_epochs: {num_epochs}")
         logger.debug(f"num_epochs_per_validation: {num_epochs_per_validation}")
-<<<<<<< HEAD
 
     # patch fix to support PolynomialLR use in PyTorch <= 1.12
     if "PolynomialLR" in parser.get("training#lr_scheduler#_target_") and not pytorch_after(1, 13):
         dints_dir = os.path.dirname(os.path.dirname(__file__))
         sys.path.insert(0, dints_dir)
         parser["training#lr_scheduler#_target_"] = "scripts.utils.PolynomialLR"
-=======
->>>>>>> c5e5d9a8
 
     lr_scheduler_part = parser.get_parsed_content(
         "training#lr_scheduler", instantiate=False)
@@ -637,12 +569,8 @@
     best_metric_epoch = -1
     idx_iter = 0
     metric_dim = output_classes - 1 if softmax else output_classes
-<<<<<<< HEAD
-    val_devices = {}
-=======
     val_devices_input = {}
     val_devices_output = {}
->>>>>>> c5e5d9a8
 
     if es:
         stop_train = torch.tensor(False).to(device)
@@ -659,133 +587,6 @@
                 patience=es_patience,
                 delta=es_delta,
                 verbose=True)
-<<<<<<< HEAD
-
-    start_time = time.time()
-
-    num_rounds = int(
-        np.ceil(
-            float(num_epochs) //
-            float(num_epochs_per_validation)))
-
-    with warnings.catch_warnings():
-        warnings.simplefilter(action="ignore", category=FutureWarning)
-        warnings.simplefilter(action="ignore", category=Warning)
-
-        if torch.cuda.device_count() == 1 or dist.get_rank() == 0:
-            progress_bar = tqdm(
-                range(num_rounds),
-                desc=f"{os.path.basename(bundle_root)} - training ...",
-                unit="round")
-
-        for _round in range(num_rounds) if torch.cuda.device_count(
-        ) > 1 and dist.get_rank() != 0 else progress_bar:
-            epoch = (_round + 1) * num_epochs_per_validation
-            lr = lr_scheduler.get_last_lr()[0]
-            if torch.cuda.device_count() == 1 or dist.get_rank() == 0:
-                logger.debug("----------")
-                logger.debug(
-                    f"epoch {_round * num_epochs_per_validation + 1}/{num_epochs}")
-                logger.debug(f"learning rate is set to {lr}")
-
-            model.train()
-            epoch_loss = 0
-            loss_torch = torch.zeros(2, dtype=torch.float, device=device)
-            step = 0
-
-            for batch_data in train_loader:
-                step += 1
-
-                inputs_l = batch_data["image"].as_tensor() if isinstance(
-                    batch_data["image"], monai.data.MetaTensor) else batch_data["image"]
-                labels_l = batch_data["label"].as_tensor() if isinstance(
-                    batch_data["label"], monai.data.MetaTensor) else batch_data["label"]
-
-                _idx = torch.randperm(inputs_l.shape[0])
-                inputs_l = inputs_l[_idx]
-                labels_l = labels_l[_idx]
-
-                for _k in range(inputs_l.shape[0] // num_patches_per_iter):
-                    inputs = inputs_l[_k *
-                                      num_patches_per_iter:(_k +
-                                                            1) *
-                                      num_patches_per_iter, ...]
-                    labels = labels_l[_k *
-                                      num_patches_per_iter:(_k +
-                                                            1) *
-                                      num_patches_per_iter, ...]
-
-                    inputs = inputs.to(device)
-                    labels = labels.to(device)
-
-                    for param in model.parameters():
-                        param.grad = None
-
-                    if amp:
-                        with autocast():
-                            outputs = model(inputs)
-                            loss = loss_function(outputs.float(), labels)
-
-                        scaler.scale(loss).backward()
-                        scaler.unscale_(optimizer)
-                        clip_grad_norm_(model.parameters(), 0.5)
-                        scaler.step(optimizer)
-                        scaler.update()
-                    else:
-                        outputs = model(inputs)
-                        loss = loss_function(outputs.float(), labels)
-
-                        loss.backward()
-                        clip_grad_norm_(model.parameters(), 0.5)
-                        optimizer.step()
-
-                    epoch_loss += loss.item()
-                    loss_torch[0] += loss.item()
-                    loss_torch[1] += 1.0
-                    epoch_len = len(train_loader)
-                    idx_iter += 1
-
-                    if torch.cuda.device_count() == 1 or dist.get_rank() == 0:
-                        logger.debug(
-                            f"[{str(datetime.now())[:19]}] " +
-                            f"{step}/{epoch_len}, train_loss: {loss.item():.4f}")
-                        writer.add_scalar(
-                            "train/loss",
-                            loss.item(),
-                            epoch_len *
-                            num_rounds +
-                            step)
-
-            lr_scheduler.step()
-
-            if torch.cuda.device_count() > 1:
-                dist.barrier()
-                dist.all_reduce(loss_torch, op=torch.distributed.ReduceOp.SUM)
-
-            loss_torch = loss_torch.tolist()
-            if torch.cuda.device_count() == 1 or dist.get_rank() == 0:
-                loss_torch_epoch = loss_torch[0] / loss_torch[1]
-                logger.debug(
-                    f"epoch {epoch} average loss: {loss_torch_epoch:.4f}, "
-                    f"best mean dice: {best_metric:.4f} at epoch {best_metric_epoch}")
-
-            del inputs, labels, outputs
-            torch.cuda.empty_cache()
-
-            if ad:
-                _percentage = float(_round) / float(num_rounds) * 100.0
-
-                target_num_epochs_per_validation = -1
-                for _j in range(len(ad_progress_percentages)):
-                    if _percentage <= ad_progress_percentages[-1 - _j]:
-                        target_num_epochs_per_validation = ad_num_epochs_per_validation[-1 - _j]
-                        break
-
-                if target_num_epochs_per_validation > 0 and (_round + 1) < num_rounds:
-                    if (_round + 1) % (target_num_epochs_per_validation //
-                                       num_epochs_per_validation) != 0:
-                        continue
-=======
 
     start_time = time.time()
 
@@ -1096,71 +897,11 @@
                         os.path.join(ckpt_path, "best_metric_model.pt"),
                         map_location=device))
             logger.debug("checkpoints loaded")
->>>>>>> c5e5d9a8
 
             model.eval()
             with torch.no_grad():
                 metric = torch.zeros(
                     metric_dim * 2, dtype=torch.float, device=device)
-<<<<<<< HEAD
-                metric_sum = 0.0
-                metric_mat = []
-                val_images = None
-                val_labels = None
-                val_outputs = None
-
-                _index = 0
-                for val_data in val_loader:
-                    val_images = val_data["image"]
-                    val_labels = val_data["label"]
-
-                    if "image_meta_dict" in val_data:
-                        val_filename = val_data["image_meta_dict"]["filename_or_obj"][0]
-                    else:
-                        val_filename = val_images.meta["filename_or_obj"][0]
-                    if sw_input_on_cpu:
-                        val_devices[val_filename] = "cpu"
-                    elif val_filename not in val_devices:
-                        val_devices[val_filename] = device
-
-                    try:
-                        val_images = val_images.to(val_devices[val_filename])
-                        val_labels = val_labels.to(val_devices[val_filename])
-
-                        with autocast(enabled=amp):
-                            val_outputs = sliding_window_inference(
-                                inputs=val_images,
-                                roi_size=patch_size_valid,
-                                sw_batch_size=num_sw_batch_size,
-                                predictor=model,
-                                mode="gaussian",
-                                overlap=overlap_ratio,
-                                sw_device=device)
-                    except RuntimeError as e:
-                        if not any(x in str(e).lower() for x in ("memory", "cuda", "cudnn")):
-                            raise e
-                        val_devices[val_filename] = "cpu"
-
-                        with autocast(enabled=amp):
-                            val_outputs = sliding_window_inference(
-                                val_images,
-                                patch_size_valid,
-                                sw_batch_size=num_sw_batch_size,
-                                predictor=model,
-                                mode="gaussian",
-                                overlap=overlap_ratio,
-                                sw_device=device)
-
-                    val_outputs = post_pred(val_outputs[0, ...])
-                    val_outputs = val_outputs[None, ...]
-
-                    if softmax:
-                        val_labels = val_labels.int()
-                        value = torch.zeros(1, metric_dim).to(device)
-                        for _k in range(1, metric_dim + 1):
-                            value[0, _k - 1] = compute_dice(
-                                y_pred=val_outputs[:, _k: _k + 1],
-=======
 
                 _index = 0
                 for val_data in orig_val_loader:
@@ -1221,7 +962,6 @@
                         for _k in range(1, metric_dim + 1):
                             value[0, _k - 1] = compute_dice(
                                 y_pred=(val_outputs == _k).float(),
->>>>>>> c5e5d9a8
                                 y=(val_labels == _k).float(),
                                 include_background=not softmax)
                     else:
@@ -1229,27 +969,6 @@
                             y_pred=val_outputs,
                             y=val_labels,
                             include_background=not softmax)
-<<<<<<< HEAD
-                        value = value.to(device)
-
-                    logger.debug(f"{_index + 1} / {len(val_loader)}: {value}")
-
-                    del val_images, val_labels, val_outputs
-                    torch.cuda.empty_cache()
-
-                    metric_sum += value.sum().item()
-                    metric_vals = value.cpu().numpy()
-                    if len(metric_mat) == 0:
-                        metric_mat = metric_vals
-                    else:
-                        metric_mat = np.concatenate(
-                            (metric_mat, metric_vals), axis=0)
-
-                    for _c in range(metric_dim):
-                        val0 = torch.nan_to_num(value[0, _c], nan=0.0)
-                        val1 = 1.0 - torch.isnan(value[0, 0]).float()
-                        metric[2 * _c] += val0 * val1
-=======
 
                     logger.debug(
                         f"validation Dice score at original spacing/resolution: {value}")
@@ -1258,7 +977,6 @@
                         val0 = torch.nan_to_num(value[0, _c], nan=0.0)
                         val1 = 1.0 - torch.isnan(value[0, _c]).float()
                         metric[2 * _c] += val0
->>>>>>> c5e5d9a8
                         metric[2 * _c + 1] += val1
 
                     _index += 1
@@ -1271,71 +989,14 @@
                 if torch.cuda.device_count() == 1 or dist.get_rank() == 0:
                     for _c in range(metric_dim):
                         logger.debug(
-<<<<<<< HEAD
-                            f"evaluation metric - class {_c + 1}: {metric[2 * _c] / metric[2 * _c + 1]}")
+                            f"evaluation metric at original spacing/resolution - class {_c + 1}: {metric[2 * _c] / metric[2 * _c + 1]}")
                         writer.add_scalar(
                             f"val/acc/class{_c}", metric[2 * _c] / metric[2 * _c + 1], epoch)
-=======
-                            f"evaluation metric at original spacing/resolution - class {_c + 1}: {metric[2 * _c] / metric[2 * _c + 1]}")
-
->>>>>>> c5e5d9a8
+
                     avg_metric = 0
                     for _c in range(metric_dim):
                         avg_metric += metric[2 * _c] / metric[2 * _c + 1]
                     avg_metric = avg_metric / float(metric_dim)
-<<<<<<< HEAD
-                    logger.debug(f"avg_metric: {avg_metric}")
-
-                    writer.add_scalar("val/acc", avg_metric, epoch)
-
-                    if avg_metric > best_metric:
-                        best_metric = avg_metric
-                        best_metric_epoch = epoch
-                        if torch.cuda.device_count() > 1:
-                            torch.save(
-                                model.module.state_dict(), os.path.join(
-                                    ckpt_path, "best_metric_model.pt"))
-                        else:
-                            torch.save(
-                                model.state_dict(), os.path.join(
-                                    ckpt_path, "best_metric_model.pt"))
-                        logger.debug("saved new best metric model")
-
-                        dict_file = {}
-                        dict_file["best_avg_dice_score"] = float(best_metric)
-                        dict_file["best_avg_dice_score_epoch"] = int(
-                            best_metric_epoch)
-                        dict_file["best_avg_dice_score_iteration"] = int(
-                            idx_iter)
-                        with open(os.path.join(ckpt_path, "progress.yaml"), "a") as out_file:
-                            yaml.dump([dict_file], stream=out_file)
-
-                    logger.debug(
-                        "current epoch: {} current mean dice: {:.4f} best mean dice: {:.4f} at epoch {}".format(
-                            epoch, avg_metric, best_metric, best_metric_epoch))
-
-                    current_time = time.time()
-                    elapsed_time = (current_time - start_time) / 60.0
-                    with open(os.path.join(ckpt_path, "accuracy_history.csv"), "a") as f:
-                        f.write("{:d}\t{:.5f}\t{:.5f}\t{:.5f}\t{:.1f}\t{:d}\n".format(
-                            epoch, avg_metric, loss_torch_epoch, lr, elapsed_time, idx_iter))
-
-                    if es:
-                        early_stopping(val_acc=avg_metric)
-                        stop_train = torch.tensor(
-                            early_stopping.early_stop).to(device)
-
-                if torch.cuda.device_count() > 1:
-                    dist.barrier()
-
-                if es:
-                    if torch.cuda.device_count() > 1:
-                        dist.broadcast(stop_train, src=0)
-                    if stop_train:
-                        break
-
-            torch.cuda.empty_cache()
-=======
                     logger.debug(
                         f"avg_metric at original spacing/resolution: {avg_metric}")
 
@@ -1354,7 +1015,6 @@
 
                 if torch.cuda.device_count() > 1:
                     dist.barrier()
->>>>>>> c5e5d9a8
 
     if torch.cuda.device_count() == 1 or dist.get_rank() == 0:
         logger.debug(
