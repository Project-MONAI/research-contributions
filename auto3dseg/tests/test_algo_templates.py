# Copyright (c) MONAI Consortium
# Licensed under the Apache License, Version 2.0 (the "License");
# you may not use this file except in compliance with the License.
# You may obtain a copy of the License at
#     http://www.apache.org/licenses/LICENSE-2.0
# Unless required by applicable law or agreed to in writing, software
# distributed under the License is distributed on an "AS IS" BASIS,
# WITHOUT WARRANTIES OR CONDITIONS OF ANY KIND, either express or implied.
# See the License for the specific language governing permissions and
# limitations under the License.

import os
import sys
import unittest
from typing import Dict, List

import nibabel as nib
import numpy as np
from tests.utils import skip_if_no_cuda

from monai.apps.auto3dseg import AlgoEnsembleBestByFold, AlgoEnsembleBestN, AlgoEnsembleBuilder, BundleGen, DataAnalyzer
from monai.bundle.config_parser import ConfigParser
from monai.data import create_test_image_3d
from monai.utils.enums import AlgoEnsembleKeys

fake_datalist: Dict[str, List[Dict]] = {
    "testing": [{"image": "val_001.fake.nii.gz"}, {"image": "val_002.fake.nii.gz"}],
    "training": [
        {"fold": 0, "image": "tr_image_001.fake.nii.gz", "label": "tr_label_001.fake.nii.gz"},
        {"fold": 0, "image": "tr_image_002.fake.nii.gz", "label": "tr_label_002.fake.nii.gz"},
        {"fold": 0, "image": "tr_image_003.fake.nii.gz", "label": "tr_label_003.fake.nii.gz"},
        {"fold": 0, "image": "tr_image_004.fake.nii.gz", "label": "tr_label_004.fake.nii.gz"},
        {"fold": 1, "image": "tr_image_005.fake.nii.gz", "label": "tr_label_005.fake.nii.gz"},
        {"fold": 1, "image": "tr_image_006.fake.nii.gz", "label": "tr_label_006.fake.nii.gz"},
        {"fold": 1, "image": "tr_image_007.fake.nii.gz", "label": "tr_label_007.fake.nii.gz"},
        {"fold": 1, "image": "tr_image_008.fake.nii.gz", "label": "tr_label_008.fake.nii.gz"},
        {"fold": 2, "image": "tr_image_009.fake.nii.gz", "label": "tr_label_009.fake.nii.gz"},
        {"fold": 2, "image": "tr_image_010.fake.nii.gz", "label": "tr_label_010.fake.nii.gz"},
        {"fold": 2, "image": "tr_image_011.fake.nii.gz", "label": "tr_label_011.fake.nii.gz"},
        {"fold": 2, "image": "tr_image_012.fake.nii.gz", "label": "tr_label_012.fake.nii.gz"},
    ],
}

algo_templates = os.path.join("auto3dseg", "algorithm_templates")

sys.path.insert(0, algo_templates)

train_param = {
    "CUDA_VISIBLE_DEVICES": [0],
    "num_iterations": 8,
    "num_iterations_per_validation": 4,
    "num_images_per_batch": 2,
    "num_epochs": 2,
    "num_warmup_iterations": 4
}

pred_param = {"files_slices": slice(0, 1), "mode": "mean", "sigmoid": True}

debug_single = True


class TestAlgoTemplates(unittest.TestCase):
    def setUp(self) -> None:
        self.test_dir = "./tmp_workdir"
        if not os.path.isdir(self.test_dir):
            os.makedirs(self.test_dir)

        self.algos = {}

        if debug_single:
<<<<<<< HEAD
            name = "dints"
=======
            name = "segresnet2d"
>>>>>>> f445669c
            self.algos.update(
                {
                    name: dict(
                        _target_=name + ".scripts.algo." + name[0].upper() + name[1:] + "Algo",
                        template_path=os.path.join(algo_templates, name),
                    )
                }
            )
            return

        for name in os.listdir("auto3dseg/algorithm_templates"):
            self.algos.update(
                {
                    name: dict(
                        _target_=name + ".scripts.algo." + name[0].upper() + name[1:] + "Algo",
                        template_path=os.path.join(algo_templates, name),
                    )
                }
            )

    @skip_if_no_cuda
    def test_ensemble(self) -> None:
        test_path = self.test_dir

        dataroot = os.path.join(test_path, "dataroot")
        work_dir = os.path.join(test_path, "workdir")

        da_output_yaml = os.path.join(work_dir, "datastats.yaml")
        data_src_cfg = os.path.join(work_dir, "data_src_cfg.yaml")

        if not os.path.isdir(dataroot):
            os.makedirs(dataroot)

        if not os.path.isdir(work_dir):
            os.makedirs(work_dir)

        # Generate a fake dataset
        for d in fake_datalist["testing"] + fake_datalist["training"]:
            im, seg = create_test_image_3d(64, 64, 64, rad_max=10, num_seg_classes=1)
            nib_image = nib.Nifti1Image(im, affine=np.eye(4))
            image_fpath = os.path.join(dataroot, d["image"])
            nib.save(nib_image, image_fpath)

            if "label" in d:
                nib_image = nib.Nifti1Image(seg, affine=np.eye(4))
                label_fpath = os.path.join(dataroot, d["label"])
                nib.save(nib_image, label_fpath)

        # write to a json file
        fake_json_datalist = os.path.join(dataroot, "fake_input.json")
        ConfigParser.export_config_file(fake_datalist, fake_json_datalist)

        da = DataAnalyzer(fake_json_datalist, dataroot, output_path=da_output_yaml)
        da.get_all_case_stats()

        data_src = {
            "name": "fake_data",
            "task": "segmentation",
            "modality": "MRI",
            "datalist": fake_json_datalist,
            "dataroot": dataroot,
            "multigpu": False,
            "class_names": ["label_class"],
        }

        ConfigParser.export_config_file(data_src, data_src_cfg)

        bundle_generator = BundleGen(
            algos=self.algos, data_stats_filename=da_output_yaml, data_src_cfg_name=data_src_cfg
        )
        bundle_generator.generate(work_dir, num_fold=2)
        history = bundle_generator.get_history()

        for h in history:
            self.assertEqual(len(h.keys()), 1, "each record should have one model")
            for _, algo in h.items():
                algo.train(train_param)

        builder = AlgoEnsembleBuilder(history, data_src_cfg)
        builder.set_ensemble_method(AlgoEnsembleBestN(n_best=2))
        ensemble = builder.get_ensemble()
        preds = ensemble(pred_param)
        self.assertTupleEqual(preds[0].shape, (2, 64, 64, 64))

        builder.set_ensemble_method(AlgoEnsembleBestByFold(2))
        ensemble = builder.get_ensemble()
        for algo in ensemble.get_algo_ensemble():
            print(algo[AlgoEnsembleKeys.ID])

    def tearDown(self) -> None:
        pass


if __name__ == "__main__":
    unittest.main()<|MERGE_RESOLUTION|>--- conflicted
+++ resolved
@@ -52,6 +52,7 @@
     "num_images_per_batch": 2,
     "num_epochs": 2,
     "num_warmup_iterations": 4
+    "num_warmup_iterations": 4
 }
 
 pred_param = {"files_slices": slice(0, 1), "mode": "mean", "sigmoid": True}
@@ -68,11 +69,7 @@
         self.algos = {}
 
         if debug_single:
-<<<<<<< HEAD
             name = "dints"
-=======
-            name = "segresnet2d"
->>>>>>> f445669c
             self.algos.update(
                 {
                     name: dict(
